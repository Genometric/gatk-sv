--- conflicted
+++ resolved
@@ -218,10 +218,4 @@
           git config --global user.email '101641599+gatk-sv-bot@users.noreply.github.com'
           git commit -am "Update dockers.json with newly built and published images."
           git pull
-<<<<<<< HEAD
           git push
-
-
-=======
-          git push
->>>>>>> a62319d1
