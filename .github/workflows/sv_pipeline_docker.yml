name: Docker Images

on:
  push:
    branches:
      - master
      - dummy_master_4
    paths:
      - 'src/**'
      - 'dockerfiles/**'
      - 'scripts/docker/build_docker.py'
      - '.github/workflows/sv_pipeline_docker.yml'
  pull_request:
    branches:
      - master
      - dummy_master_4
    paths:
      - 'src/**'
      - 'dockerfiles/**'
      - 'scripts/docker/build_docker.py'
      - '.github/workflows/sv_pipeline_docker.yml'

jobs:
  build_args_job:
    runs-on: ubuntu-20.04
    name: Determine Build Args
    env:
      GITHUB_CONTEXT: ${{ toJson(github) }}
    outputs:
      base_sha: ${{ steps.commit_sha.outputs.BASE_SHA }}
      head_sha: ${{ steps.commit_sha.outputs.HEAD_SHA }}
      image_tag: ${{ steps.image_tag.outputs.IMAGE_TAG }}
    steps:
      - name: Checkout code
        uses: actions/checkout@v2
        with:
          # By default, this checks out only the current commit;
          # however, since a diff between the current commit and
          # the base commit is required to determined which docker
          # images to rebuild, we use the following to check out
          # the complete git history.
          fetch-depth: 0

      - name: Determine Commit SHAs
        id: commit_sha
        # This action determines the SHA of two commits:
        # - BASE (BASE_SHA): The commit SHA of the base branch (e.g.,
        #   broadinstitute/gatk-sv:master) which the feature branch targets.
        # - HEAD (HEAD_SHA): The commit SHA of the latest commit on the
        #   feature branch.
        #
        # In the following example, BASE_SHA=B and HEAD_SHA=Z
        #
        #     	    X---Y---Z     feature
        #          /         \
        #     A---B---C---D---E   master
        #
        # 'E' is the merge commit (e.g., 'Merge pull request #0').
        #
        # This action can be invoked as a result of (a) pushing commits X,
        # Y, or Z, or (b) pushing merge commit E (i.e., merging the PR).
        # Depending on (a) and (b) the commit SHAs are determined differently.
        # In case of (a), the commit SHAs are extracted from the
        # 'event.pull_request' key in the github's context JSON. In case of
        # (b), the commit SHAs are extracted from the list of commits recorded
        # under the 'event' key.
        #
        # Note: Github's context JSON is printed in the action's debug page.
        #
        run: |
          echo "::debug::EVENT_NAME: ${{ github.event_name }}"
          if [[ ${{ github.event_name }} == "pull_request" ]]; then
            BASE_SHA=${{ github.event.pull_request.base.sha }}
            HEAD_SHA=${{ github.event.pull_request.head.sha }}
          else
            BASE_SHA=${{ github.event.before }}
            HEAD_SHA=$(echo "$GITHUB_CONTEXT" | jq '.event.commits[].id' | tail -2 | head -1 | sed 's/\"//g')
          fi

          echo "::debug::BASE_SHA: $BASE_SHA"
          echo "::debug::HEAD_SHA: $HEAD_SHA"

          # Avail the determined commit SHAs to other steps.
          echo "::set-output name=BASE_SHA::$BASE_SHA"
          echo "::set-output name=HEAD_SHA::$HEAD_SHA"

      - name: Compose Image Tag
        id: image_tag
        # This step composes a tag to be used for all the images created by
        # the build_docker.py script. The tag follows the following template:
        #
        #   DATE-RELEAST_TAG-HEAD_SHA_8
        #
        # where 'DATE' is YYYY-MM-DD extracted from the time stamp of the last
        # commit on the feature branch (HEAD), `RELEASE_TAG` is extracted from
        # the latest [pre-]release on Github, and the 'HEAD_SHA_8' is the first
        # eight letters of the SHA of the last commit on the feature branch (HEAD).
        run: |          
          # Extract the time stamp of COMMIT_SHA in YYYY-MM-DD format.
          # See git-show documentation available at:
          # http://schacon.github.io/git/git-show
          DATE=$(git show -s --format=%ad --date=format:'%Y-%m-%d' $COMMIT_SHA)
          
          # Get latest [pre-]release tag.
          RELEASE_TAG=$(jq -r '.[0] | .tag_name' <<< $(curl --silent https://api.github.com/repos/broadinstitute/gatk-sv/releases))
          
          COMMIT_SHA=${{ steps.commit_sha.outputs.HEAD_SHA }}
          
          IMAGE_TAG=$DATE-$RELEASE_TAG-${COMMIT_SHA::8}
          echo "::debug::Image tag: $IMAGE_TAG"
          echo "::set-output name=IMAGE_TAG::$IMAGE_TAG"

  build_job:
    runs-on: ubuntu-20.04
    name: Test Images Build
    if: github.event_name == 'pull_request'
    needs: build_args_job
    strategy:
      matrix:
        python-version: ['3.8']
    steps:
      - name: Checkout code
        uses: actions/checkout@v2
        with:
          # See the comment on build_args_job.
          fetch-depth: 0

      - name: Setup Python
        uses: actions/setup-python@v2
        with:
          python-version: ${{ matrix.python-version }}

      - name: Install dependencies
        run: |
          python -m pip install --upgrade pip
          pip install termcolor
          echo "--------------- test -----------------"
          echo "${{ secrets.GCP_PROJECT_ID }}"
          echo ${{ secrets.GCP_PROJECT_ID }}
          echo "$secrets.GCP_PROJECT_ID"

      - name: Run build_docker.py
        run: |
          cd ./scripts/docker/
          python build_docker.py \
<<<<<<< HEAD
            --targets sv-base-mini \
            --image-tag ${{ needs.build_args_job.outputs.image_tag }}
=======
            --base-git-commit ${{ needs.build_args_job.outputs.base_sha }} \
            --current-git-commit ${{ needs.build_args_job.outputs.head_sha }} \
            --image-tag ${{ needs.build_args_job.outputs.image_tag }} \
            --prune-after-each-image
>>>>>>> 2ebf5a17

  publish_job:
    # This job first configures gcloud with the authentication of a
    # service account. It then uses gcloud to configure the docker
    # credentials. Finally, it rebuilds the docker images (targets are
    # determined by the `build_args_job`) and pushes them to GCR.
    name: Publish
    runs-on: ubuntu-20.04
    environment: Deploy
    if: github.event_name == 'push'
    needs: build_args_job
    strategy:
      matrix:
        python-version: ['3.8']
    steps:
      - name: Checkout code
        uses: actions/checkout@v2
        with:
          # See the comment on build_args_job.
          fetch-depth: 0
<<<<<<< HEAD
=======
          # Authenticates git using the bot's access token.
>>>>>>> 2ebf5a17
          token: ${{ secrets.BOT_PAT }}

      - name: Setup Python
        uses: actions/setup-python@v2
        with:
          python-version: ${{ matrix.python-version }}

      - name: Install dependencies
        run: |
          python -m pip install --upgrade pip
          pip install termcolor
          echo "--------------- test -----------------"
          echo "${{ secrets.GCP_PROJECT_ID }}"
          echo ${{ secrets.GCP_PROJECT_ID }}
          echo "$secrets.GCP_PROJECT_ID"

      - name: Setup gcloud CLI
        uses: google-github-actions/setup-gcloud@v0.3.0
        with:
          project_id: ${{ secrets.GCP_PROJECT_ID }}
          service_account_key: ${{ secrets.GCP_GCR_SA_KEY }}
          # xref: https://github.com/google-github-actions/setup-gcloud#inputs
          # If you need to set `export_default_credentials: true`
          # make sure to pass the `--disable-git-protect` flag to
          # build_docker.py; because the setting export_default_credentials
          # to true will cause creating an untracked file in the root of
          # GATK-SV cloned directory which will cause build_docker.py to
          # raise an exception about the uncommitted file.

      - name: Configure Docker using gcloud
        # This step uses gcloud to configure docker credentials to access GCR
        # using a service account.
        # See: https://cloud.google.com/container-registry/docs/advanced-authentication
        #
        # The build_docker.py uses the `--squash` flag when building the
        # images to be pushed to GCR. This flag is only available when
        # experimental features are enabled, hence the features are enabled
        # in this flag.
        run: |
          gcloud auth configure-docker
          tmp=$(mktemp)
          sudo jq '.+{experimental:true}' /etc/docker/daemon.json > "$tmp"
          sudo mv "$tmp" /etc/docker/daemon.json
          sudo systemctl restart docker.service

      - name: Build and Publish Docker Images
        id: build_and_publish
        run: |
          python ./scripts/docker/build_docker.py \
<<<<<<< HEAD
            --targets sv-base-mini \
            --gcr-project ${{ secrets.GCP_PROJECT_ID }}/gatk-sv \
            --image-tag ${{ needs.build_args_job.outputs.image_tag }} \
            --skip-dependent-images
=======
            --base-git-commit ${{ needs.build_args_job.outputs.base_sha }} \
            --current-git-commit ${{ needs.build_args_job.outputs.head_sha }} \
            --gcr-project ${{ secrets.GCP_PROJECT_ID }}/gatk-sv \
            --image-tag ${{ needs.build_args_job.outputs.image_tag }} \
            --prune-after-each-image
>>>>>>> 2ebf5a17
          CHANGED=$(git diff --quiet ./inputs/values/dockers.json || echo True)
          echo "::set-output name=CHANGED::$CHANGED"

      - name: Commit Changes to dockers.json
        if: steps.build_and_publish.outputs.CHANGED
        run: |
          COMMIT_SHA=${{ needs.build_args_job.outputs.head_sha }}
          git config --global user.name 'gatk-sv-bot'
          git config --global user.email '101641599+gatk-sv-bot@users.noreply.github.com'
          git commit ./inputs/values/dockers.json -m "Update docker images list, triggered by "${COMMIT_SHA::8}
<<<<<<< HEAD
          # git pull --no-rebase
          git pull --rebase origin dummy_master_4
=======
          git pull --rebase origin master
>>>>>>> 2ebf5a17
          git push<|MERGE_RESOLUTION|>--- conflicted
+++ resolved
@@ -143,15 +143,9 @@
         run: |
           cd ./scripts/docker/
           python build_docker.py \
-<<<<<<< HEAD
             --targets sv-base-mini \
-            --image-tag ${{ needs.build_args_job.outputs.image_tag }}
-=======
-            --base-git-commit ${{ needs.build_args_job.outputs.base_sha }} \
-            --current-git-commit ${{ needs.build_args_job.outputs.head_sha }} \
             --image-tag ${{ needs.build_args_job.outputs.image_tag }} \
             --prune-after-each-image
->>>>>>> 2ebf5a17
 
   publish_job:
     # This job first configures gcloud with the authentication of a
@@ -172,10 +166,7 @@
         with:
           # See the comment on build_args_job.
           fetch-depth: 0
-<<<<<<< HEAD
-=======
           # Authenticates git using the bot's access token.
->>>>>>> 2ebf5a17
           token: ${{ secrets.BOT_PAT }}
 
       - name: Setup Python
@@ -225,18 +216,10 @@
         id: build_and_publish
         run: |
           python ./scripts/docker/build_docker.py \
-<<<<<<< HEAD
             --targets sv-base-mini \
             --gcr-project ${{ secrets.GCP_PROJECT_ID }}/gatk-sv \
             --image-tag ${{ needs.build_args_job.outputs.image_tag }} \
-            --skip-dependent-images
-=======
-            --base-git-commit ${{ needs.build_args_job.outputs.base_sha }} \
-            --current-git-commit ${{ needs.build_args_job.outputs.head_sha }} \
-            --gcr-project ${{ secrets.GCP_PROJECT_ID }}/gatk-sv \
-            --image-tag ${{ needs.build_args_job.outputs.image_tag }} \
             --prune-after-each-image
->>>>>>> 2ebf5a17
           CHANGED=$(git diff --quiet ./inputs/values/dockers.json || echo True)
           echo "::set-output name=CHANGED::$CHANGED"
 
@@ -247,10 +230,5 @@
           git config --global user.name 'gatk-sv-bot'
           git config --global user.email '101641599+gatk-sv-bot@users.noreply.github.com'
           git commit ./inputs/values/dockers.json -m "Update docker images list, triggered by "${COMMIT_SHA::8}
-<<<<<<< HEAD
-          # git pull --no-rebase
           git pull --rebase origin dummy_master_4
-=======
-          git pull --rebase origin master
->>>>>>> 2ebf5a17
           git push